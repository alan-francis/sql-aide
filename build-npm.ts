--- conflicted
+++ resolved
@@ -1,12 +1,10 @@
 import { build, emptyDir } from "https://deno.land/x/dnt@0.35.0/mod.ts";
-<<<<<<< HEAD
 
 // Getting latest package.json version before is being deleted
 const { version: pgVersion } = JSON.parse(
   Deno.readTextFileSync("./npm/package.json"),
 );
-=======
->>>>>>> fc34cdd0
+
 
 await emptyDir("./npm");
 
@@ -21,11 +19,7 @@
   declaration: false,
   scriptModule: false,
 
-<<<<<<< HEAD
   entryPoints: ["./entry-point.npm.ts"],
-=======
-  entryPoints: ["./render/mod.ts"],
->>>>>>> fc34cdd0
   outDir: "./npm",
   shims: {
     // see JS docs for overview and more options
